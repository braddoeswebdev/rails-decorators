--- conflicted
+++ resolved
@@ -15,11 +15,7 @@
 
   s.files = Dir["{app,config,db,lib}/**/*", "MIT-LICENSE", "Rakefile", "README.md"]
 
-<<<<<<< HEAD
-  s.add_dependency "rails", ">= 5.0.2"
-=======
   s.add_dependency "rails", ">= 6.0.x"
->>>>>>> 0d413f10
 
  s.add_development_dependency "sqlite3"
 end